--- conflicted
+++ resolved
@@ -196,12 +196,8 @@
         self.assertAlmostEquals(1.0, cell.get_volume(), delta=1e-6)
 
         # Find position of atom that will take corner off.
-<<<<<<< HEAD
-        p = Plane((0.4, 0.5, 0.5), (0.5, 0.4, 0.5), (0.5, 0.5, 0.4))
-=======
         p = Plane(p1=(0.4, 0.5, 0.5), p2=(0.5, 0.4, 0.5), p3=(0.5, 0.5, 0.4),
                   tolerance=1e-6)
->>>>>>> 1f03d5d5
         atm_pos = p.project([0, 0, 0])
         atm_pos *= 2
         structure.add_atom(Atom(atm_pos, 0))
@@ -213,12 +209,8 @@
         self.assertEquals(7, cell.n_faces())
 
         # Compute a cell that will cut off just slightly more area.
-<<<<<<< HEAD
-        p = Plane((0.4, 0.5, 0.5), (0.5, 0.4, 0.5), (0.5, 0.5, 0.3))
-=======
         p = Plane(p1=(0.4, 0.5, 0.5), p2=(0.5, 0.4, 0.5), p3=(0.5, 0.5, 0.3),
                   tolerance=1e-6)
->>>>>>> 1f03d5d5
         atm_pos = p.project([0, 0, 0])
         atm_pos *= 2
         structure.add_atom(Atom(atm_pos, 0))
@@ -247,12 +239,8 @@
         self.assertAlmostEquals(1.0, cell.get_volume(), delta=1e-6)
 
         # Find position of atom that will take corner off.
-<<<<<<< HEAD
-        p = Plane((0.4, 0.5, 0.5), (0.5, 0.4, 0.5), (0.5, 0.5, 0.4))
-=======
         p = Plane(p1=(0.4, 0.5, 0.5), p2=(0.5, 0.4, 0.5), p3=(0.5, 0.5, 0.4),
                   tolerance=1e-6)
->>>>>>> 1f03d5d5
         atm_pos = p.project([0, 0, 0])
         atm_pos *= 2
         structure.add_atom(Atom(atm_pos, 0))
@@ -264,12 +252,8 @@
         self.assertEquals(7, cell.n_faces())
 
         # Compute a cell that will cut off just slightly more area.
-<<<<<<< HEAD
-        p = Plane((0.4, 0.5, 0.5), (0.5, 0.35, 0.5), (0.5, 0.5, 0.35))
-=======
         p = Plane(p1=(0.4, 0.5, 0.5), p2=(0.5, 0.35, 0.5), p3=(0.5, 0.5, 0.35),
                   tolerance=1e-6)
->>>>>>> 1f03d5d5
         atm_pos = p.project([0, 0, 0])
         atm_pos *= 2
         structure.add_atom(Atom(atm_pos, 0))
