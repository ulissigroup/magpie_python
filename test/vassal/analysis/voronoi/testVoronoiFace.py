--- conflicted
+++ resolved
@@ -1,9 +1,6 @@
 import unittest
 import numpy.testing as np_tst
-<<<<<<< HEAD
 import math
-=======
->>>>>>> 1f03d5d5
 from vassal.analysis.PairDistanceAnalysis import PairDistanceAnalysis
 from vassal.analysis.voronoi.VoronoiFace import VoronoiFace
 from vassal.data.Atom import Atom
@@ -108,8 +105,6 @@
 
         # Checkout properties.
         self.assertEquals(4, face_to_assemble.n_edges())
-<<<<<<< HEAD
-=======
 
     def test_FCC_direct_assemble(self):
         # Make FCC crystal.
@@ -170,7 +165,6 @@
             volume += face.get_area() * face.get_face_distance() / 3.0
 
         self.assertAlmostEquals(0.25, volume, delta=1e-6)
->>>>>>> 1f03d5d5
 
     def test_FCC_full_assemble(self):
         # Make FCC crystal.
