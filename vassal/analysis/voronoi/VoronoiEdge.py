--- conflicted
+++ resolved
@@ -78,10 +78,6 @@
         #
         # diff = v1 - v2
         # diff_sq = diff[0] * diff[0] + diff[1] * diff[1] + diff[2] * diff[2]
-<<<<<<< HEAD
-        # if diff_sq < 1e-26:
-        #
-=======
         # if diff_sq < 1e-80:
         #     return False
         #
@@ -89,7 +85,6 @@
         # add_sq = add[0] * add[0] + add[1] * add[1] + add[2] * add[2]
         # if add_sq < 1e-50:
         #     return False
->>>>>>> 1f03d5d5
         #     v1_cap = v1 / norm(v1)
         #     v0_cap = v0 - np.dot(v0, v1) * v1_cap
         #     ccw1 = np.dot(v0_cap, v1)
@@ -122,10 +117,7 @@
         term3 = v0[2] * v1[0] * v2[1] - v0[2] * v1[1] * v2[0]
 
         ccw1 = term1 + term2 + term3
-<<<<<<< HEAD
-=======
         # print term1, term2, term3, ccw1
->>>>>>> 1f03d5d5
         # print ccw1
         # a = np.array([v0, v1, v2])
         # ccw2 = det(a)
@@ -297,11 +289,7 @@
             #     edge.intersecting_face.outside_atom.__str__()
             if not self.__eq__(edge):
                 flag = self.is_ccw(edge2=edge)
-<<<<<<< HEAD
                 # print edge.intersecting_face.outside_atom, flag
-=======
-            # print edge.intersecting_face.outside_atom, flag
->>>>>>> 1f03d5d5
                 if flag:
                     ccw_edges.append(edge)
 
