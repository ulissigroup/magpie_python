from numpy.linalg import norm
import numpy as np
from vassal.analysis.voronoi.VoronoiEdge import VoronoiEdge
from vassal.analysis.voronoi.VoronoiVertex import VoronoiVertex
from vassal.data.Cell import Cell
from vassal.geometry.Plane import Plane
import gmpy2

class VoronoiFace:
    """
    Class to represent a face on a Voronoi diagram.
    """
    def __init__(self, inside_atom, outside_atom, radical):
        """
        Function to initialize a Voronoi face.
        :param inside_atom: Atom on "inside" of this face.
        :param outside_atom: Image of atom "outside" this face.
        :param radical: Whether this face is in a radical plane tessellation.
        """

        # Atom on "inside" of this face.
        self.inside_atom = inside_atom

        # Image of atom "outside" this face.
        self.outside_atom = outside_atom

        # Plane of face.
        self.face_plane = None

        # Normal of face
        self.face_normal = None

        # Edges defining this face
        self.edges = []

        # Vertices associated with this face.
        self.vertices = []

        # Distance from cell center to face.
        self.face_distance = None

        # Center of the face.
        self.face_center = None

        # Face area. Cached result.
        self.face_area = np.nan

        # Tolerance.
        self.tol = 1e-8

        inside_pos = self.inside_atom.get_position_cartesian()
        outside_pos = self.outside_atom.get_position()
        diff = inside_pos - outside_pos
        try:
            atom_dist = norm(diff)
        except AttributeError or TypeError:
            atom_dist = Cell.get_mpfr_norm(diff)
        if radical:
            self.face_distance = self.get_plane_distance(
                self.inside_atom.get_radius(), self.outside_atom.get_atom(
                ).get_radius(), atom_dist)
        else:
            self.face_distance = atom_dist / 2

        self.face_center = inside_pos - diff * self.face_distance / atom_dist

    def get_plane_distance(self, r1, r2, d):
        """
        Function to compute distance from the center to the closest-point on
        a radical plane dividing two atoms.
        :param r1: Radius of atom #1.
        :param r2: Radius of atom #2.
        :param d: Distance between atoms.
        :return: Distance from atom #1 center to plane.
        """
        return (r1**2 - r2**2 + d**2)/ 2 / d

    def __eq__(self, other):
        """
        Function to check instance is equal to another face.
        :param other: Other face.
        :return: True if equal, else False.
        """
        if isinstance(other, VoronoiFace):
            return other.inside_atom.get_id() == self.inside_atom.get_id() \
                   and other.outside_atom.__eq__(self.outside_atom)
        return False

    def __hash__(self):
        """
        Function to compute hash value of the instance.
        :return: Hash value.
        """
        h = 7
        h = 19 + h * id(self.inside_atom)
        h = 19 + h * id(self.outside_atom)
        return h

    def __cmp__(self, other):
        """
        Function to compare instance with another face.
        :param other: Other face.
        :return: -1 if instance < other, +1 if instance > other, else 0.
        """
        if self.inside_atom.get_id() == other.inside_atom.get_id():
            return self.outside_atom.__cmp__(other.outside_atom)
        else:
            return self.inside_atom.get_id() - other.inside_atom.get_id()

    def get_inside_atom(self):
        """
        Function to get inside atom.
        :return: Inside atom.
        """
        return self.inside_atom

    def get_face_center(self):
        """
        Function to get face center.
        :return: Face center.
        """
        return self.face_center

    def get_outside_atom(self):
        """
        Function to get outside atom image.
        :return: Outside atom image.
        """
        return self.outside_atom

    def get_plane(self):
        """
        Function to get plane on which this face lies.
        :return: Face plane.
        """
        if self.face_plane is None:
            inside_pos = self.inside_atom.get_position_cartesian()
            outside_pos = self.outside_atom.get_position()
            self.face_plane = Plane(p=self.face_center, normal=
                                    outside_pos-inside_pos, tolerance=1e-8)
        return self.face_plane

    def get_normal(self):
        """
        Function to get the normal to this face.
        :return: Face normal.
        """
        if self.face_normal is None:
            self.face_normal = self.get_plane().get_normal()
        return self.face_normal

    def n_edges(self):
        """
        Function to get the number of edges this face has.
        :return: Number of edges.
        """
        return len(self.edges)

    def get_area(self):
        """
        Function to determine the surface area of this face.
        :return: Surface area.
        """
        # If needed compute area.
        if not gmpy2.is_finite(self.face_area):
            # Get centroid of face.
            centroid = self.get_centroid()
            # Loop over all edges.
            area = 0.0
            l = len(self.vertices)
            for i in range(l):
                this_vertex = self.vertices[i]
                next_vertex = self.vertices[(i + 1) % l]
                a = this_vertex.get_position() - centroid
                b = next_vertex.get_position() - centroid
                try:
                    area += norm(np.cross(a, b))
                except AttributeError or TypeError:
                    area += Cell.get_mpfr_norm(np.cross(a, b))

            self.face_area = area / 2

        return self.face_area

    def get_centroid(self):
        """
        Function to get the centroid of this face.
        :return: Coordinates of the centroid.
        """
        return VoronoiVertex.get_centroid(self.vertices)

    def get_face_distance(self):
        """
        Function to get distance from center of the cell to this face.
        :return: Distance.
        """
        return self.face_distance

    def get_neighbor_distance(self):
        """
        Function to get distance between central atom and neighbor associated
        with this face.
        :return: Distance in Cartesian units.
        """
        try:
            return norm(self.inside_atom.get_position_cartesian() -
                    self.outside_atom.get_position())
        except AttributeError or TypeError:
            return Cell.get_mpfr_norm(
                self.inside_atom.get_position_cartesian() -
                self.outside_atom.get_position())

    def get_vertices(self):
        """
        Function to get the list of vertices describing this face.
        :return: List of vertices.
        """
        return list(self.vertices)

    def n_vertices(self):
        """
        Function to get the number of vertices this face has.
        :return: Number of vertices.
        """
        return len(self.vertices)

    def get_edges(self):
        """
        Function to get the list of edges describing this face.
        :return: List of edges.
        """
        return list(self.edges)

    def get_neighboring_faces(self):
        """
        Function to get all faces that share a vertex with this face.
        :return: Set of neighboring faces as a list.
        """
        output = []
        for e in self.edges:
            f = e.get_intersecting_face()
            if f not in output:
                output.append(f)

        return output

    def get_common_vertices(self, other_face):
        """
        Function to get number of common vertices between two faces.
        :param other_face: Other face.
        :return: set of common vertices.
        """
        output = set(self.vertices)
        return output.intersection(other_face.vertices)

    def position_relative_to_face(self, point):
        """
        Function to get position of point with respect to face.
        :param point: Point to check.
        :return: -1 if inside of face (i.e. closer to cell center), 0 if on
        the face, 1 if outside of the face.
        """
        plane = self.get_plane()
        if plane.contains(point):
            return 0
        offset = plane.get_offset(point=point)
        if offset > 0:
            return 1
        else:
            return -1

    def __str__(self):
        """
        Function to print the string representation of this face.
        :return: String representation of this face.
        """
        output = str(self.inside_atom.get_id()+"->"+self.outside_atom.__str__())
        return output

    def assemble_face_from_faces(self, faces):
        """
        Function to construct the edges, given a list of faces that will
        intersect this face. Used to construct faces for the direct
        polyhedron only! It assumes that face_center is inside the center of
        the face.
        :param faces: Other faces.
        :return: Whether the face assembled correctly.
        """

        # Generate a local copy of this list.
        other_faces = list(faces)
        if self in other_faces:
            other_faces.remove(self)

        # Find all edges.
        available_edges = []
        for other_face in other_faces:
            try:
                edge = VoronoiEdge(edge_face=self,
                                   intersecting_face=other_face)
            except Exception:
                continue

            # Store the data.
            # edge.print_properties()
            available_edges.append(edge)

        # Error check.
        if len(available_edges) < 3:
            raise Exception("Not enough edges.")

        # print "Before sorting"
        # for i,e in enumerate(available_edges):
        #     print i, e.intersecting_face.outside_atom, e.get_line(
        #     ).distance_sq(self.face_center)
            # l = e.get_line()
            # print l.distance(p=self.face_center)
        #     print l.zero
        #     print l.direction

        # print
        # print "Face center: "+str(self.face_center)
        # cur_edge = available_edges[0]
        # for i, edge in enumerate(available_edges):
<<<<<<< HEAD
        #     flag = cur_edge.is_ccw(edge2=edge)
            # print i, edge.intersecting_face.outside_atom, flag
=======
        #     print i, edge.intersecting_face.outside_atom
            # flag = cur_edge.is_ccw(edge2=edge)
        # print
>>>>>>> 1f03d5d5

        available_edges.sort(cmp=self.edge_comp)
        # print "After sorting"
        #
        # for i, edge in enumerate(available_edges):
        #     print i, edge.intersecting_face.outside_atom
        #
        # print

        return self.assemble_face_from_edges(available_edges)

    def edge_comp(self, a, b):
        """
        Function to compare two edges.
        :param a: Edge 1.
        :param b: Edge 2.
        :return: -1 if a < b, +1 if a > b, else 0.
        """
        # a_out = a.intersecting_face.outside_atom.__str__()
        # b_out = b.intersecting_face.outside_atom.__str__()
        d1 = a.get_line().distance(p=self.face_center)
        d2 = b.get_line().distance(p=self.face_center)
<<<<<<< HEAD
        if (d1 - d2) ** 2 < 1e-30:
            return 0
        elif d1 < d2:
            return -1
        else:
            return +1

        # l1 = a.get_line()
        # print "A values: " + a.intersecting_face.outside_atom.__str__()
        # print l1.zero
        # print l1.direction
        # print l1.tolerance
        # print d1

        # l2 = b.get_line()
        # print "B values: " + b.intersecting_face.outside_atom.__str__()
        # print l2.zero
        # print l2.direction
        # print l2.tolerance
        # print d2
        #
        # print
        # print
        # if d1 < d2:
        #     return -1
        # elif d1 > d2:
        #     return 1
=======
        # d1 = a.get_line().distance_sq(self.face_center)
        # d2 = b.get_line().distance_sq(self.face_center)
        # if (a_out == "2" and b_out == "2(-1c)") or (b_out == "2" and a_out ==
        #     "2(-1c)"):
        #     l1 = a.get_line()
        #     print "A values: " + a_out
        #     print map(BigFloat.exact, l1.zero)
        #     print map(BigFloat.exact, l1.direction)
        #     print BigFloat.exact(l1.tolerance)
        #     print BigFloat.exact(d1)
        #
        #     l2 = b.get_line()
        #     print "B values: " + b_out
        #     print map(BigFloat.exact, l2.zero)
        #     print map(BigFloat.exact, l2.direction)
        #     print BigFloat.exact(l2.tolerance)
        #     print BigFloat.exact(d2)
        #
        # print
        # print
        if (d1 - d2) ** 2 < 1e-30:
            return 0
        elif d1 < d2:
            return -1
        else:
            return 1
        # if d1 < d2:
        #     return -1
        # elif d1 > d2:
        #     return +1
>>>>>>> 1f03d5d5
        # else:
        #     return 0

    def assemble_face_from_edges(self, available_edges):
        """
        Function to assemble face, given a list of edges.
        :param available_edges: List of edges.
        :return: Whether face is closed.
        """

        # Clear cached face area.
        self.face_area = np.nan

        # The closest edge is certainly on the face.
        face_edges = []
        face_edges.append(available_edges[0])
        cur_edge = face_edges[0]

        # Now, loop through all the edges and compute their intersection with
        # all other edges on the face. This is accomplished by finding the
        # next edge and proceeding until we reach the beginning or none is
        # found.
        while True:
            next_edge = cur_edge.find_next_edge(available_edges)
            # print cur_edge.intersecting_face.outside_atom.__str__(), \
            #     next_edge.intersecting_face.outside_atom.__str__()
            if next_edge == face_edges[0]:
                break
            elif next_edge is None:
                raise Exception("Face is not closed.")
            elif len(face_edges) > len(available_edges):
                # This happens if the first edge is not a valid edge.
                # find the first edge and continues from a different starting
                # point. To address this, easy way is to remove the problem
                # edge and try again.
                new_avail = list(available_edges)
                new_avail.remove(new_avail[0])
                if len(new_avail) < 3:
                    raise Exception("Face failed to build.")
                return self.assemble_face_from_edges(new_avail)
            face_edges.append(next_edge)
            cur_edge = next_edge

        # Compute intersections and add edges.
        self.edges = []
        l_fe = len(face_edges)
        for i in range(l_fe):
            VoronoiEdge.compute_intersection(face_edges[i], face_edges[(i +
                                    1) % l_fe], just_join=True)
            self.edges.append(face_edges[i])

        # Store vertices.
        self.compute_vertices()

        return self.is_closed()


    def compute_vertices(self):
        """
        Function to recompute vertices. Should be run after each time the
        edges are updated.
        :return:
        """
        self.vertices = []
        for e in self.edges:
            try:
                self.vertices.append(e.get_start_vertex())
            except Exception:
                raise Exception("Vertex computation error.")

        # Compute area.
        self.get_area()

    def is_closed(self):
        """
        Function to check if face is closed.
        :return: True if face is closed, else 0.
        """
        if len(self.edges) < 3:
            return False

        for i in range(len(self.vertices)-1):
            if not (self.edges[i].get_next_edge() in self.edges and
                        self.edges[i].get_previous_edge() in self.edges):
                return False
        return True

    def compute_intersection(self, new_face):
        """
        Function to compute intersection between this face and a new face. If
        the face intersects, update the list of edges.
        Special case: If a current edge of this face is completely on the new
        face (i.e., both vertices are on the face), that edge will be
        replaced with a new edge that is the result of the intersection
        between the new face and this face.
        :param new_face: Face in consideration.
        :return: If the new face intersect, return the pair of the edge that
        was formed. Returns None if no edge was formed.
        """

        # Clear cached area.
        self.face_area = np.nan

        # See if any vertex is outside this new face or if any vertices are
        # on this face.
        outside_vertex = None
        n_c = 0
        for v in self.vertices:
            rel_pos = new_face.position_relative_to_face(v.get_position())
            if rel_pos > 0:
                outside_vertex = v
                break
            elif rel_pos == 0:
                n_c += 1

        # If it doesn't intersect, return "None".
        if outside_vertex is None:
            # Check if two vertices are on the new face. If so, they must
            # share an edge because these faces are convex.
            if n_c < 2:
                return None

            # If so, find what edge they correspond to.
            new_edge = None
            edge_to_replace = None
            try:
                new_edge = VoronoiEdge(self, new_face)
            except Exception:
                raise Exception("New face does not intersect this face.")

            try:
                for e in self.edges:
                    if new_face.position_relative_to_face(e.get_start_vertex(
                    ).get_position()) == 0 and \
                    new_face.position_relative_to_face(
                    e.get_end_vertex().get_position()) == 0:
                        edge_to_replace = e
                        break
            except Exception:
                raise Exception("Face was not closed to begin with.")

            # Compute the new edges.
            if edge_to_replace is None:
                raise Exception("Edge on the new face was not found.")

            try:
                VoronoiEdge.compute_intersection(new_edge,
                    edge_to_replace.get_previous_edge(), just_join=True)
                VoronoiEdge.compute_intersection(new_edge,
                    edge_to_replace.get_next_edge(), just_join=True)
            except Exception:
                raise Exception("New edge and old are not parallel.")

            # Replace edge in the lineup.
            self.edges[self.edges.index(edge_to_replace)] = new_edge

            # Recompute vertices.
            self.compute_vertices()

            return new_edge.generate_pair()

        # Get this vertex ID number.
        outside_vertex_id = self.vertices.index(outside_vertex)

        # Traverse forward until a vertex inside is found.
        last_vertex = outside_vertex_id
        l_v = len(self.vertices)
        while new_face.position_relative_to_face(self.vertices[
                                    last_vertex].get_position()) >= 0:
            last_vertex = (last_vertex + 1) %  l_v
            # If we go all the way around the loop, all vertices are outside
            # this face. Clear everything and return "None" because no edge
            # is formed.
            if outside_vertex_id == last_vertex:
                self.edges = []
                self.vertices = []
                return None

        # Traverse backwards until you find the first vertex that is inside
        # the intersecting plane.
        first_vertex = outside_vertex_id
        while new_face.position_relative_to_face(self.vertices[
                                    first_vertex].get_position()) >= 0:
            first_vertex -= 1
            if first_vertex < 0:
                first_vertex += l_v

        # Create the new edge.
        new_edge = None
        try:
            new_edge = VoronoiEdge(self, new_face)
        except Exception:
            raise Exception("New face doesn't intersect this face.")

        start_edge = self.vertices[first_vertex].get_next_edge()
        end_edge = self.vertices[last_vertex].get_previous_edge()
        # Eliminate edges that are outside the face.
        cur_edge = start_edge.get_next_edge()
        while cur_edge != end_edge:
            if cur_edge not in self.edges:
                raise Exception("Edge not found.")
            else:
                self.edges.remove(cur_edge)

            cur_edge = cur_edge.get_next_edge()

        # Join start and edges with this new edge.
        try:
            VoronoiEdge.compute_intersection(start_edge, new_edge,
                                             just_join=True)
            VoronoiEdge.compute_intersection(end_edge, new_edge, just_join=True)
        except Exception:
            raise Exception("New edge doesn't intersect current ones.")

        # Add it to the edges list.
        idx = self.edges.index(start_edge)
        self.edges.insert(1 + idx, new_edge)
        # Recompute vertices.
        self.compute_vertices()
        return new_edge.generate_pair()

    def reset_edges(self, edges):
        """
        Function to reset edges to a previous state. Used in case cell
        intersection fails.
        :param edges: Previous list of edges.
        :return:
        """
        try:
            l_e = len(edges)
            for i in range(l_e):
                VoronoiEdge.compute_intersection(edges[i], edges[ (i + 1) %
                                            l_e], just_join=True)
            self.edges = edges
            self.compute_vertices()
        except Exception:
            raise RuntimeError("Was the stored state in error?")


    def get_cut_length(self, new_face):
        """
        Function to compute length of new edge created by intersection.
        :param new_face: Face intersecting with this one.
        :return: Cut length.
        """

        # Find a single vertex that is outside the face.
        outside_vertex = None
        for v in self.vertices:
            if new_face.position_relative_to_face(v.get_position()) > 0:
                outside_vertex = v
                break

        # If no vertex is outside, cut length == 0.
        if outside_vertex is None:
            return 0

        # Get the vertex ID number.
        outside_vertex_id = self.vertices.index(outside_vertex)

        # Traverse forward until a vertex inside is found.
        last_vertex = outside_vertex_id
        l_v = len(self.vertices)
        while new_face.position_relative_to_face(self.vertices[
                                                     last_vertex].get_position()) >= 0:
            last_vertex = (last_vertex + 1) % l_v
            # If we go all the way around the loop, all vertices are outside
            # this face. Clear everything and return "None" because no edge
            # is formed.
            if outside_vertex_id == last_vertex:
                self.edges = []
                self.vertices = []
                return float("inf")

        # Traverse backwards until you find the first vertex that is inside
        # the intersecting plane.
        first_vertex = outside_vertex_id
        while new_face.position_relative_to_face(self.vertices[
                                                     first_vertex].get_position()) >= 0:
            first_vertex -= 1
            if first_vertex < 0:
                first_vertex += l_v

        # Create the new edge.
        new_edge = None
        try:
            new_edge = VoronoiEdge(self, new_face)
        except Exception:
            raise Exception("New face doesn't intersect this face.")

        start_edge = self.vertices[first_vertex].get_next_edge()
        end_edge = self.vertices[last_vertex].get_previous_edge()

        p1 = start_edge.get_line().intersection(new_edge.get_line())
        p2 = end_edge.get_line().intersection(new_edge.get_line())
        try:
            return norm(p1 - p2)
        except AttributeError or TypeError:
            return Cell.get_mpfr_norm(p1 - p2)

    def is_contacted_by(self, other_face):
        """
        Function to check whether instance if contacted by another face. This
        occurs if any of the vertices are outside or on the other face.
        :param other_face: Other face.
        :return: Whether it contacts instance.
        """
        for v in self.vertices:
            if other_face.position_relative_to_face(v.get_position()) >= 0:
                return True
        return False

    def is_completely_outside(self, other_face):
        """
        Function to check whether instance is completely outside of another
        face.
        :param other_face: Other face.
        :return: Whether any vertex of instance is in outside or in contact
        with the other face.
        """
        for v in self.vertices:
            if other_face.position_relative_to_face(v.get_position()) < 0:
                return False
        return True

    def contains_vertex(self, v):
        """
        Function to check instance contains a vertex.
        :param v: Vertex to check.
        :return: True if instance contains v, else False.
        """
        return v in self.vertices<|MERGE_RESOLUTION|>--- conflicted
+++ resolved
@@ -322,14 +322,8 @@
         # print "Face center: "+str(self.face_center)
         # cur_edge = available_edges[0]
         # for i, edge in enumerate(available_edges):
-<<<<<<< HEAD
         #     flag = cur_edge.is_ccw(edge2=edge)
             # print i, edge.intersecting_face.outside_atom, flag
-=======
-        #     print i, edge.intersecting_face.outside_atom
-            # flag = cur_edge.is_ccw(edge2=edge)
-        # print
->>>>>>> 1f03d5d5
 
         available_edges.sort(cmp=self.edge_comp)
         # print "After sorting"
@@ -352,7 +346,6 @@
         # b_out = b.intersecting_face.outside_atom.__str__()
         d1 = a.get_line().distance(p=self.face_center)
         d2 = b.get_line().distance(p=self.face_center)
-<<<<<<< HEAD
         if (d1 - d2) ** 2 < 1e-30:
             return 0
         elif d1 < d2:
@@ -380,7 +373,6 @@
         #     return -1
         # elif d1 > d2:
         #     return 1
-=======
         # d1 = a.get_line().distance_sq(self.face_center)
         # d2 = b.get_line().distance_sq(self.face_center)
         # if (a_out == "2" and b_out == "2(-1c)") or (b_out == "2" and a_out ==
@@ -401,19 +393,6 @@
         #
         # print
         # print
-        if (d1 - d2) ** 2 < 1e-30:
-            return 0
-        elif d1 < d2:
-            return -1
-        else:
-            return 1
-        # if d1 < d2:
-        #     return -1
-        # elif d1 > d2:
-        #     return +1
->>>>>>> 1f03d5d5
-        # else:
-        #     return 0
 
     def assemble_face_from_edges(self, available_edges):
         """
